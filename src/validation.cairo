--- conflicted
+++ resolved
@@ -3,11 +3,7 @@
 
 use super::merkle_tree::merkle_root;
 use super::utils::{shl, shr};
-<<<<<<< HEAD
-use super::state::{Block, ChainState, Transaction, UtreexoState, OutPoint};
-=======
-use super::state::{Block, ChainState, Transaction, UtreexoState, UtreexoSet, TxIn, TxOut};
->>>>>>> 2d4f1061
+use super::state::{Block, ChainState, Transaction, UtreexoState, UtreexoSet, TxIn, TxOut, OutPoint};
 
 const MAX_TARGET: u256 = 0x00000000FFFF0000000000000000000000000000000000000000000000000000;
 
@@ -221,7 +217,6 @@
     Result::Ok((total_fee, merkle_root(ref txids)))
 }
 
-<<<<<<< HEAD
 fn validate_coinbase(block: @Block, total_fees: u256, block_height: u32) -> Result<(), ByteArray> {
     let tx = block.txs[0];
 
@@ -257,10 +252,6 @@
         'total output > block rwd + fees'
     );
 
-=======
-fn validate_coinbase(block: @Block, total_fees: u64) -> Result<(), ByteArray> {
-    //TODO implement
->>>>>>> 2d4f1061
     Result::Ok(())
 }
 
@@ -273,17 +264,11 @@
 #[cfg(test)]
 mod tests {
     use raito::state::{Header, Transaction, TxIn, TxOut, OutPoint};
-<<<<<<< HEAD
-    use super::{
-        validate_timestamp, validate_proof_of_work, compute_block_reward, compute_total_work,
-        compute_work_from_target, shr, shl, Block, ChainState, UtreexoState, validate_coinbase
-=======
     use raito::utils::from_base16;
     use super::{
         validate_timestamp, validate_proof_of_work, compute_block_reward, compute_total_work,
         compute_work_from_target, shr, shl, Block, ChainState, UtreexoState, next_prev_timestamps,
-        TransactionValidatorImpl
->>>>>>> 2d4f1061
+        TransactionValidatorImpl validate_coinbase
     };
     use raito::utils::from_base16;
 
@@ -464,7 +449,28 @@
     }
 
     #[test]
-<<<<<<< HEAD
+    fn test_next_prev_timstamps() {
+        let chain_state = ChainState {
+            block_height: 1,
+            total_work: 1,
+            best_block_hash: 1,
+            current_target: 1,
+            epoch_start_time: 1,
+            prev_timestamps: array![0, 1, 2, 3, 4, 5, 6, 7, 8, 9, 10].span(),
+            utreexo_state: UtreexoState { roots: array![].span() },
+        };
+        let block = Block {
+            header: Header { version: 1, time: 12, nonce: 1, bits: 1 },
+            txs: ArrayTrait::new().span(),
+        };
+        let next_prev_timestamps = next_prev_timestamps(@chain_state, @block);
+        assert(*next_prev_timestamps[0] == 12, 'Failed to compute');
+        assert(*next_prev_timestamps[6] == 6, 'Failed to compute');
+        assert(*next_prev_timestamps[8] == 8, 'Failed to compute');
+        assert(*next_prev_timestamps[9] == 9, 'Failed to compute');
+    }
+
+    #[test]
     #[should_panic(expected: ('Input count should be 1',))]
     fn test_validate_coinbase_with_multiple_input() {
         let block = Block {
@@ -682,26 +688,5 @@
         let block_height = 856_563;
 
         validate_coinbase(@block, total_fees.into(), block_height).unwrap();
-=======
-    fn test_next_prev_timstamps() {
-        let chain_state = ChainState {
-            block_height: 1,
-            total_work: 1,
-            best_block_hash: 1,
-            current_target: 1,
-            epoch_start_time: 1,
-            prev_timestamps: array![0, 1, 2, 3, 4, 5, 6, 7, 8, 9, 10].span(),
-            utreexo_state: UtreexoState { roots: array![].span() },
-        };
-        let block = Block {
-            header: Header { version: 1, time: 12, nonce: 1, bits: 1 },
-            txs: ArrayTrait::new().span(),
-        };
-        let next_prev_timestamps = next_prev_timestamps(@chain_state, @block);
-        assert(*next_prev_timestamps[0] == 12, 'Failed to compute');
-        assert(*next_prev_timestamps[6] == 6, 'Failed to compute');
-        assert(*next_prev_timestamps[8] == 8, 'Failed to compute');
-        assert(*next_prev_timestamps[9] == 9, 'Failed to compute');
->>>>>>> 2d4f1061
     }
 }